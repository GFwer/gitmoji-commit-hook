--- conflicted
+++ resolved
@@ -31,13 +31,8 @@
   "dependencies": {
     "axios": "^0.15.2",
     "chalk": "^1.1.3",
-<<<<<<< HEAD
     "file-exists": "^3.0.0",
-    "inquirer": "^1.2.3",
-=======
-    "file-exists": "^2.0.0",
     "inquirer": "^3.0.2",
->>>>>>> 9b1b5145
     "path-exists": "^3.0.0"
   },
   "devDependencies": {
